--- conflicted
+++ resolved
@@ -46,9 +46,6 @@
 #[cfg(feature = "verify")]
 #[cfg_attr(docsrs, doc(cfg(feature = "verify")))]
 pub mod verify;
-
-#[cfg(test)]
-pub mod test;
 
 pub use utils::IsDust;
 
@@ -696,13 +693,8 @@
 
         fee_amount += fee_rate.fee_vb(serialize(&drain_output).len());
 
-<<<<<<< HEAD
-        let mut fee_amount = fee_amount.ceil() as u64;
         let mut drain_val =
             (coin_selection.selected_amount() - outgoing).saturating_sub(fee_amount);
-=======
-        let drain_val = (coin_selection.selected_amount() - outgoing).saturating_sub(fee_amount);
->>>>>>> fdb272e0
 
         if tx.output.is_empty() {
             if params.drain_to.is_some() || params.split_change.is_some() {
@@ -727,7 +719,8 @@
                         .script_pubkey(),
                     value: shard_value,
                 };
-                calc_fee_bytes(serialize(&tmp_output).len() * 4).ceil() as u64
+
+                fee_rate.fee_vb(serialize(&tmp_output).len())
             };
             while drain_val >= shard_value + utxo_overhead && i < n {
                 let change_txo = TxOut {
@@ -1677,12 +1670,6 @@
         .set_last_index(KeychainKind::External, funding_address_kix)
         .unwrap();
 
-<<<<<<< HEAD
-impl Vbytes for usize {
-    fn vbytes(self) -> f32 {
-        self as f32 / 4.0
-    }
-=======
     let txid = crate::populate_test_db!(wallet.database.borrow_mut(), tx_meta, Some(100));
 
     (wallet, descriptors, txid)
@@ -4097,5 +4084,4 @@
     }
 
     Ok(wallet_name)
->>>>>>> fdb272e0
 }