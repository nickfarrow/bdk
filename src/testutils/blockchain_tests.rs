--- conflicted
+++ resolved
@@ -28,17 +28,10 @@
         conf.view_stdout = log_enabled!(Level::Debug);
         let bitcoind = BitcoinD::with_conf(bitcoind_exe, &conf).unwrap();
 
-<<<<<<< HEAD
-        let conf = electrsd::Conf {
-            http_enabled,
-            ..Default::default()
-        };
-=======
         let mut conf = electrsd::Conf::default();
         conf.view_stderr = log_enabled!(Level::Debug);
         conf.http_enabled = cfg!(feature = "test-esplora");
 
->>>>>>> fdb272e0
         let electrsd = ElectrsD::with_conf(electrs_exe, &bitcoind, &conf).unwrap();
 
         let node_address = bitcoind.client.get_new_address(None, None).unwrap();
@@ -361,6 +354,7 @@
             use $crate::{Wallet, FeeRate};
             use $crate::testutils;
             use $crate::blockchain::*;
+            #[allow(unused_imports)]
             use super::*;
 
             #[allow(unused_variables)]
@@ -928,7 +922,7 @@
             #[test]
             fn test_add_data() {
                 let (wallet, descriptors, mut test_client) = init_single_sig();
-                let node_addr = test_client.get_node_address(None);
+                let node_addr = test_client.get_node_address();
                 let _ = test_client.receive(testutils! {
                     @tx ( (@external descriptors, 0) => 50_000 )
                 });
@@ -978,7 +972,6 @@
                 assert!(wallet.get_balance().unwrap() > 0, "incorrect balance after receiving coinbase");
             }
 
-<<<<<<< HEAD
             // #[test]
             // #[cfg(feature = "esplora")]
             // fn test_utxo_exists() {
@@ -1035,7 +1028,7 @@
                 {
                     let mut tx = tx.clone();
                     tx.input[0].previous_output = OutPoint { txid: tx.txid(), vout: 0 };
-                    assert_eq!(Broadcast::broadcast(wallet.client(), tx), Err(BroadcastError::Tx(BroadcastTxError::VerifyError)));
+                    assert_eq!(Broadcast::broadcast(wallet.client(), tx), Err(BroadcastError::Tx(BroadcastTxError::MissingOrSpent)));
                 }
                 {
                     let mut tx = tx.clone();
@@ -1144,7 +1137,55 @@
                 test_client.receive(testutils! {
                     @tx ( (@external descriptors, 0) => 50_000 )
                 });
-=======
+
+                test_client.receive(testutils! {
+                    @tx ( (@external descriptors, 0) => 50_000 )
+                });
+
+                wallet.sync(noop_progress(), None).unwrap();
+
+                let tx1 = {
+                    let mut builder = wallet.build_tx();
+                    builder.add_recipient(wallet.get_address($crate::wallet::AddressIndex::New).unwrap().script_pubkey(), 30_000);
+                    let (mut psbt, _details) = builder.finish().unwrap();
+                    let _ = wallet.sign(&mut psbt, Default::default()).unwrap();
+                    psbt.extract_tx()
+                };
+
+                let tx2 = {
+                    let mut builder = wallet.build_tx();
+                    builder.add_recipient(wallet.get_address($crate::wallet::AddressIndex::New).unwrap().script_pubkey(), 30_000)
+                        // create a different conflict
+                        .add_unspendable(tx1.input[0].previous_output);
+                    let (mut psbt, _details) = builder.finish().unwrap();
+                    let _ = wallet.sign(&mut psbt, Default::default()).unwrap();
+                    psbt.extract_tx()
+                };
+
+                let inputs = {
+                    let mut builder = wallet.build_tx();
+                    builder.add_recipient(wallet.get_address($crate::wallet::AddressIndex::New).unwrap().script_pubkey(), 30_000)
+                        // conflict with both tx1 and tx2
+                           .add_utxo(tx1.input[0].previous_output).unwrap()
+                           .add_utxo(tx2.input[0].previous_output).unwrap();
+                    let (mut psbt, _details) = builder.finish().unwrap();
+                    let _ = wallet.sign(&mut psbt, Default::default()).unwrap();
+                    psbt.extract_tx().input.into_iter().map(|x| x.previous_output).collect::<Vec<_>>()
+                };
+
+
+                assert_eq!(wallet.client().input_state(&inputs[..]).unwrap(), InputState::Unspent, "no inputs have been spent yet");
+                Broadcast::broadcast(wallet.client(), tx2.clone()).unwrap();
+                assert_eq!(wallet.client().input_state(&inputs).unwrap(), InputState::Spent { height: None, txid: tx2.txid(), vin: 0, index: 1 });
+                test_client.generate(1, None);
+                let height = test_client.get_blockchain_info().unwrap().blocks as u32;
+                assert_eq!(wallet.client().input_state(&inputs[..]).unwrap(), InputState::Spent { height: Some(height), txid: tx2.txid(), vin: 0, index: 1 }, "tx2 has spent it");
+                Broadcast::broadcast(wallet.client(), tx1.clone()).unwrap();
+                assert_eq!(wallet.client().input_state(&inputs[..]).unwrap(), InputState::Spent { height: Some(height), txid: tx2.txid(), vin: 0, index: 1 }, "tx2 is confirmed and tx1 isn't");
+                test_client.generate(1, None);
+                assert_eq!(wallet.client().input_state(&inputs[..]).unwrap(), InputState::Spent { height: Some(height), txid: tx2.txid(), vin: 0, index: 1 }, "tx2 is confirmed deeper than tx1");
+            }
+
             #[test]
             fn test_send_to_bech32m_addr() {
                 use std::str::FromStr;
@@ -1212,56 +1253,12 @@
                 assert_eq!(node_addr, bitcoin::Address::from_str("bcrt1pj5y3f0fu4y7g98k4v63j9n0xvj3lmln0cpwhsjzknm6nt0hr0q7qnzwsy9").unwrap());
 
                 // 3. Send 50_000 sats from test bitcoind node to test BDK wallet
->>>>>>> fdb272e0
-
-                test_client.receive(testutils! {
-                    @tx ( (@external descriptors, 0) => 50_000 )
-                });
-
-                wallet.sync(noop_progress(), None).unwrap();
-<<<<<<< HEAD
-
-                let tx1 = {
-                    let mut builder = wallet.build_tx();
-                    builder.add_recipient(wallet.get_address($crate::wallet::AddressIndex::New).unwrap().script_pubkey(), 30_000);
-                    let (mut psbt, _details) = builder.finish().unwrap();
-                    let _ = wallet.sign(&mut psbt, Default::default()).unwrap();
-                    psbt.extract_tx()
-                };
-
-                let tx2 = {
-                    let mut builder = wallet.build_tx();
-                    builder.add_recipient(wallet.get_address($crate::wallet::AddressIndex::New).unwrap().script_pubkey(), 30_000)
-                        // create a different conflict
-                        .add_unspendable(tx1.input[0].previous_output);
-                    let (mut psbt, _details) = builder.finish().unwrap();
-                    let _ = wallet.sign(&mut psbt, Default::default()).unwrap();
-                    psbt.extract_tx()
-                };
-
-                let inputs = {
-                    let mut builder = wallet.build_tx();
-                    builder.add_recipient(wallet.get_address($crate::wallet::AddressIndex::New).unwrap().script_pubkey(), 30_000)
-                        // conflict with both tx1 and tx2
-                           .add_utxo(tx1.input[0].previous_output).unwrap()
-                           .add_utxo(tx2.input[0].previous_output).unwrap();
-                    let (mut psbt, _details) = builder.finish().unwrap();
-                    let _ = wallet.sign(&mut psbt, Default::default()).unwrap();
-                    psbt.extract_tx().input.into_iter().map(|x| x.previous_output).collect::<Vec<_>>()
-                };
-
-
-                assert_eq!(wallet.client().input_state(&inputs[..]).unwrap(), InputState::Unspent, "no inputs have been spent yet");
-                Broadcast::broadcast(wallet.client(), tx2.clone()).unwrap();
-                assert_eq!(wallet.client().input_state(&inputs).unwrap(), InputState::Spent { height: None, txid: tx2.txid(), vin: 0, index: 1 });
-                test_client.generate(1, None);
-                let height = test_client.get_blockchain_info().unwrap().blocks as u32;
-                assert_eq!(wallet.client().input_state(&inputs[..]).unwrap(), InputState::Spent { height: Some(height), txid: tx2.txid(), vin: 0, index: 1 }, "tx2 has spent it");
-                Broadcast::broadcast(wallet.client(), tx1.clone()).unwrap();
-                assert_eq!(wallet.client().input_state(&inputs[..]).unwrap(), InputState::Spent { height: Some(height), txid: tx2.txid(), vin: 0, index: 1 }, "tx2 is confirmed and tx1 isn't");
-                test_client.generate(1, None);
-                assert_eq!(wallet.client().input_state(&inputs[..]).unwrap(), InputState::Spent { height: Some(height), txid: tx2.txid(), vin: 0, index: 1 }, "tx2 is confirmed deeper than tx1");
-=======
+
+                test_client.receive(testutils! {
+                    @tx ( (@external descriptors, 0) => 50_000 )
+                });
+
+                wallet.sync(noop_progress(), None).unwrap();
                 assert_eq!(wallet.get_balance().unwrap(), 50_000, "wallet has incorrect balance");
 
                 // 4. Send 25_000 sats from test BDK wallet to test bitcoind node taproot wallet
@@ -1283,7 +1280,6 @@
 
                 let taproot_balance = taproot_wallet_client.get_balance(None, None).unwrap();
                 assert_eq!(taproot_balance.as_sat(), 25_000, "node has incorrect taproot wallet balance");
->>>>>>> fdb272e0
             }
         }
     };
