--- conflicted
+++ resolved
@@ -10,15 +10,9 @@
     strategy:
       matrix:
         rust:
-<<<<<<< HEAD
           - nightly
           - 1.51.0 # gun MSRV
           # - 1.46.0 # MSRV
-=======
-          - version: 1.56.0 # STABLE
-            clippy: true
-          - version: 1.46.0 # MSRV
->>>>>>> fdb272e0
         features:
           - default
           - minimal
@@ -51,26 +45,14 @@
         run: rustup default ${{ matrix.rust.version }}
       - name: Set profile
         run: rustup set profile minimal
-<<<<<<< HEAD
       # - name: Add clippy
       #   run: rustup component add clippy
-=======
-      - name: Add clippy
-        if: ${{ matrix.rust.clippy }}
-        run: rustup component add clippy
->>>>>>> fdb272e0
       - name: Update toolchain
         run: rustup update
       - name: Build
         run: cargo build --features ${{ matrix.features }} --no-default-features
-<<<<<<< HEAD
       # - name: Clippy
       #   run: cargo clippy --all-targets --features ${{ matrix.features }} --no-default-features -- -D warnings
-=======
-      - name: Clippy
-        if: ${{ matrix.rust.clippy }}
-        run: cargo clippy --all-targets --features ${{ matrix.features }} --no-default-features -- -D warnings
->>>>>>> fdb272e0
       - name: Test
         run: cargo test --features ${{ matrix.features }} --no-default-features
 
@@ -105,13 +87,7 @@
       matrix:
         blockchain:
           - name: electrum
-<<<<<<< HEAD
           # - name: rpc
-=======
-            features: test-electrum
-          - name: rpc
-            features: test-rpc
->>>>>>> fdb272e0
           - name: esplora
             features: test-esplora,use-esplora-reqwest
           - name: esplora
@@ -133,13 +109,8 @@
           toolchain: stable
           override: true
       - name: Test
-<<<<<<< HEAD
         run: cargo test --features test-${{ matrix.blockchain.name }} --no-default-features ${{ matrix.blockchain.name }}::bdk_blockchain_tests
 
-=======
-        run: cargo test --no-default-features --features ${{ matrix.blockchain.features }} ${{ matrix.blockchain.name }}::bdk_blockchain_tests
-  
->>>>>>> fdb272e0
   check-wasm:
     name: Check WASM
     runs-on: ubuntu-20.04
